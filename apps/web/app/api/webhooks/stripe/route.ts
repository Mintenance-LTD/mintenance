--- conflicted
+++ resolved
@@ -431,250 +431,4 @@
     logger.error('Error in handleChargeRefunded', error, { service: 'stripe-webhook' });
     throw error;
   }
-<<<<<<< HEAD
-}
-
-/**
- * Handle subscription created/updated
- */
-async function handleSubscriptionUpdated(subscription: Stripe.Subscription) {
-  logger.info('Subscription updated webhook received', { 
-    service: 'stripe-webhook',
-    subscriptionId: subscription.id 
-  });
-
-  try {
-    const contractorId = subscription.metadata?.contractorId;
-    if (!contractorId) {
-      logger.warn('Subscription missing contractorId metadata', { 
-        service: 'stripe-webhook',
-        subscriptionId: subscription.id 
-      });
-      return;
-    }
-
-    const planType = subscription.metadata?.planType || 'basic';
-    const currentPeriodStart = new Date((subscription as any).current_period_start * 1000);
-    const currentPeriodEnd = new Date((subscription as any).current_period_end * 1000);
-    const trialEnd = subscription.trial_end ? new Date(subscription.trial_end * 1000) : null;
-
-    // Determine status
-    let status: string = 'active';
-    if (subscription.status === 'trialing') {
-      status = 'trial';
-    } else if (subscription.status === 'past_due') {
-      status = 'past_due';
-    } else if (subscription.status === 'canceled' || subscription.cancel_at_period_end) {
-      status = subscription.cancel_at_period_end ? 'active' : 'canceled';
-    } else if (subscription.status === 'unpaid') {
-      status = 'unpaid';
-    }
-
-    // Update subscription in database
-    const { error: updateError } = await serverSupabase
-      .from('contractor_subscriptions')
-      .upsert({
-        stripe_subscription_id: subscription.id,
-        contractor_id: contractorId,
-        stripe_customer_id: subscription.customer as string,
-        stripe_price_id: subscription.items.data[0]?.price.id || '',
-        plan_type: planType,
-        plan_name: planType.charAt(0).toUpperCase() + planType.slice(1),
-        status,
-        amount: subscription.items.data[0]?.price.unit_amount ? subscription.items.data[0].price.unit_amount / 100 : 0,
-        currency: subscription.currency,
-        trial_start: subscription.trial_start ? new Date(subscription.trial_start * 1000).toISOString() : null,
-        trial_end: trialEnd ? trialEnd.toISOString() : null,
-        current_period_start: currentPeriodStart.toISOString(),
-        current_period_end: currentPeriodEnd.toISOString(),
-        cancel_at_period_end: subscription.cancel_at_period_end || false,
-        canceled_at: subscription.canceled_at ? new Date(subscription.canceled_at * 1000).toISOString() : null,
-        updated_at: new Date().toISOString(),
-      }, {
-        onConflict: 'stripe_subscription_id',
-      });
-
-    if (updateError) {
-      logger.error('Failed to update subscription', updateError, { 
-        service: 'stripe-webhook',
-        subscriptionId: subscription.id 
-      });
-      return;
-    }
-
-    // Update user subscription status
-    await serverSupabase
-      .from('users')
-      .update({ subscription_status: status })
-      .eq('id', contractorId);
-
-    logger.info('Subscription updated successfully', { 
-      service: 'stripe-webhook',
-      subscriptionId: subscription.id,
-      contractorId 
-    });
-  } catch (error) {
-    logger.error('Error in handleSubscriptionUpdated', error, { service: 'stripe-webhook' });
-    throw error;
-  }
-}
-
-/**
- * Handle subscription deleted
- */
-async function handleSubscriptionDeleted(subscription: Stripe.Subscription) {
-  logger.info('Subscription deleted webhook received', { 
-    service: 'stripe-webhook',
-    subscriptionId: subscription.id 
-  });
-
-  try {
-    const { error: updateError } = await serverSupabase
-      .from('contractor_subscriptions')
-      .update({
-        status: 'canceled',
-        canceled_at: new Date().toISOString(),
-        updated_at: new Date().toISOString(),
-      })
-      .eq('stripe_subscription_id', subscription.id);
-
-    if (updateError) {
-      logger.error('Failed to update canceled subscription', updateError, { 
-        service: 'stripe-webhook',
-        subscriptionId: subscription.id 
-      });
-      return;
-    }
-
-    const contractorId = subscription.metadata?.contractorId;
-    if (contractorId) {
-      await serverSupabase
-        .from('users')
-        .update({ subscription_status: 'expired' })
-        .eq('id', contractorId);
-    }
-
-    logger.info('Subscription marked as canceled', { 
-      service: 'stripe-webhook',
-      subscriptionId: subscription.id 
-    });
-  } catch (error) {
-    logger.error('Error in handleSubscriptionDeleted', error, { service: 'stripe-webhook' });
-    throw error;
-  }
-}
-
-/**
- * Handle successful subscription invoice payment
- */
-async function handleInvoicePaymentSucceeded(invoice: Stripe.Invoice) {
-  logger.info('Invoice payment succeeded webhook received', { 
-    service: 'stripe-webhook',
-    invoiceId: invoice.id 
-  });
-
-  try {
-    const invoiceAny = invoice as any;
-    const subscriptionId = (typeof invoiceAny.subscription === 'string'
-      ? invoiceAny.subscription
-      : invoiceAny.subscription?.id) as string | undefined;
-    if (!subscriptionId) {
-      return; // Not a subscription invoice
-    }
-
-    // Get subscription to find contractor
-    const { data: subscription } = await serverSupabase
-      .from('contractor_subscriptions')
-      .select('id, contractor_id')
-      .eq('stripe_subscription_id', subscriptionId)
-      .single();
-
-    if (!subscription) {
-      logger.warn('Subscription not found for invoice', { 
-        service: 'stripe-webhook',
-        subscriptionId 
-      });
-      return;
-    }
-
-    // Record payment in payment_tracking
-    const amount = invoice.amount_paid / 100; // Convert from cents
-    const stripeFee = (invoice.amount_paid * 0.029 + 30) / 100; // 2.9% + £0.30
-    const netRevenue = amount - stripeFee;
-
-    await serverSupabase
-      .from('payment_tracking')
-      .insert({
-        payment_type: 'subscription',
-        contractor_id: subscription.contractor_id,
-        subscription_id: subscription.id,
-        amount,
-        currency: invoice.currency || 'gbp',
-        stripe_fee: stripeFee,
-        net_revenue: netRevenue,
-        status: 'completed',
-        stripe_invoice_id: invoice.id,
-        stripe_payment_intent_id: (typeof invoiceAny.payment_intent === 'string' ? invoiceAny.payment_intent : invoiceAny.payment_intent?.id) as string | undefined,
-        completed_at: new Date().toISOString(),
-      });
-
-    logger.info('Subscription payment recorded', { 
-      service: 'stripe-webhook',
-      invoiceId: invoice.id,
-      contractorId: subscription.contractor_id 
-    });
-  } catch (error) {
-    logger.error('Error in handleInvoicePaymentSucceeded', error, { service: 'stripe-webhook' });
-    throw error;
-  }
-}
-
-/**
- * Handle failed subscription invoice payment
- */
-async function handleInvoicePaymentFailed(invoice: Stripe.Invoice) {
-  logger.info('Invoice payment failed webhook received', { 
-    service: 'stripe-webhook',
-    invoiceId: invoice.id 
-  });
-
-  try {
-    const invoiceAny = invoice as any;
-    const subscriptionId = (typeof invoiceAny.subscription === 'string'
-      ? invoiceAny.subscription
-      : invoiceAny.subscription?.id) as string | undefined;
-    if (!subscriptionId) {
-      return;
-    }
-
-    // Update subscription status to past_due
-    await serverSupabase
-      .from('contractor_subscriptions')
-      .update({
-        status: 'past_due',
-        updated_at: new Date().toISOString(),
-      })
-      .eq('stripe_subscription_id', subscriptionId);
-
-    logger.info('Subscription marked as past_due', { 
-      service: 'stripe-webhook',
-      subscriptionId 
-    });
-  } catch (error) {
-    logger.error('Error in handleInvoicePaymentFailed', error, { service: 'stripe-webhook' });
-    throw error;
-  }
-}
-
-// Disable body parsing to allow raw body for signature verification
-export const config = {
-  api: {
-    bodyParser: false,
-  },
-};
-// Note: Next.js App Router route handlers do not use pages API config. Raw
-// body is accessed via request.text() above, so this config export is not
-// required and can be safely removed.
-=======
-}
->>>>>>> 61cb335e
+}