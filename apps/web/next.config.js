/** @type {import('next').NextConfig} */

// Validate environment variables at build time
// Note: Full validation runs in instrumentation.ts for runtime checks
// This is a simplified check since next.config.js runs before TypeScript compilation
if (process.env.NODE_ENV !== 'test') {
  try {
    // Try to load dotenv if .env.local exists
    const fs = require('fs');
    const path = require('path');
    const envPath = path.join(__dirname, '.env.local');
    if (fs.existsSync(envPath)) {
      require('dotenv').config({ path: envPath });
    }
    // Skip TypeScript file require in config - validation happens at runtime in instrumentation.ts
  } catch (error) {
<<<<<<< HEAD
    // Silently continue - validation will happen at runtime
    console.warn('⚠️  Environment validation will run at runtime');
=======
    // The error details should already be logged by lib/env.ts
    // But log the error object as well to ensure it's visible
    if (error instanceof Error && error.message) {
      console.error(error.message);
    }
    console.error('\n❌ Build failed: Environment validation error');
    console.error('   Fix the errors above and try again.\n');
    process.exit(1);
>>>>>>> 61cb335e
  }
}

const nextConfig = {
  poweredByHeader: false,
<<<<<<< HEAD
=======
  // ESLint enabled during builds for code quality enforcement
  eslint: {
    ignoreDuringBuilds: false,
  },
>>>>>>> 61cb335e
  typescript: {
    ignoreBuildErrors: false,
  },
  transpilePackages: ['@mintenance/auth', '@mintenance/shared', '@mintenance/types'],
  
  // Image optimization
  images: {
    formats: ['image/avif', 'image/webp'],
    deviceSizes: [640, 750, 828, 1080, 1200, 1920, 2048, 3840],
    imageSizes: [16, 32, 48, 64, 96, 128, 256, 384],
    minimumCacheTTL: 2592000, // 30 days
    dangerouslyAllowSVG: true,
    contentDispositionType: 'attachment',
    contentSecurityPolicy: "default-src 'self'; script-src 'none'; sandbox;",
    remotePatterns: [
      {
        protocol: 'https',
        hostname: '**.supabase.co',
        pathname: '/storage/v1/object/public/**',
      },
      {
        protocol: 'https',
        hostname: 'picsum.photos',
        pathname: '/**',
      },
      {
        protocol: 'https',
        hostname: 'images.unsplash.com',
        pathname: '/**',
      },
      {
        protocol: 'https',
        hostname: 'via.placeholder.com',
        pathname: '/**',
      },
    ],
  },

  // Compression
  compress: true,

  // Bundle optimization
  experimental: {
    optimizePackageImports: ['@mintenance/shared', '@mintenance/types'],
  },

  // Bundle analyzer (enable with ANALYZE=true)
  ...(process.env.ANALYZE === 'true' && {
    webpack: (config, { isServer }) => {
      if (!isServer) {
        const { BundleAnalyzerPlugin } = require('webpack-bundle-analyzer');
        config.plugins.push(
          new BundleAnalyzerPlugin({
            analyzerMode: 'static',
            openAnalyzer: false,
          })
        );
      }
      return config;
    },
  }),

  // PWA & Service Worker
  webpack: (config, { isServer }) => {
    if (!isServer) {
      config.resolve.fallback = {
        ...config.resolve.fallback,
        fs: false,
        net: false,
        tls: false,
      };
    }
    return config;
  },

  // Security and performance headers
  async headers() {
    const isDev = process.env.NODE_ENV === 'development';
    
    // Base security headers (apply in all environments)
    const baseHeaders = [
      { key: 'X-Content-Type-Options', value: 'nosniff' },
      { key: 'X-Frame-Options', value: 'DENY' },
      { key: 'X-XSS-Protection', value: '1; mode=block' },
      { key: 'Referrer-Policy', value: 'strict-origin-when-cross-origin' },
      { key: 'Permissions-Policy', value: 'geolocation=(), camera=(), microphone=(), payment=(self "https://js.stripe.com")' },
    ];

    // Add CSP (relaxed in development, strict in production)
    if (isDev) {
      // Development CSP - more permissive for hot reload and dev tools
      baseHeaders.push({
        key: 'Content-Security-Policy',
        value: [
          "default-src 'self'",
          "script-src 'self' 'unsafe-eval' 'unsafe-inline' https://js.stripe.com https://maps.googleapis.com",
          "style-src 'self' 'unsafe-inline' https://fonts.googleapis.com",
          "img-src 'self' data: blob: https: https://maps.googleapis.com https://maps.gstatic.com",
          "font-src 'self' data: https://fonts.gstatic.com",
          "connect-src 'self' ws: wss: https://*.supabase.co https://api.stripe.com https://maps.googleapis.com http://localhost:*",
          "frame-src https://js.stripe.com",
          "object-src 'none'",
          "base-uri 'self'",
          "form-action 'self'",
        ].join('; '),
      });
    } else {
      // Production CSP - stricter
      baseHeaders.push(
        {
          key: 'Strict-Transport-Security',
          value: 'max-age=63072000; includeSubDomains; preload',
        },
        {
          key: 'Content-Security-Policy',
          value: [
            "default-src 'self'",
            "script-src 'self' https://js.stripe.com https://maps.googleapis.com",
            "style-src 'self' 'unsafe-inline' https://fonts.googleapis.com",
            "img-src 'self' data: blob: https: https://maps.googleapis.com https://maps.gstatic.com",
            "font-src 'self' data: https://fonts.gstatic.com",
            "connect-src 'self' https://*.supabase.co https://api.stripe.com https://maps.googleapis.com",
            "frame-src https://js.stripe.com",
            "object-src 'none'",
            "base-uri 'self'",
            "form-action 'self'",
            "frame-ancestors 'none'",
            "upgrade-insecure-requests",
          ].join('; '),
        }
      );
    }
    
    return [
      {
        source: '/:path*',
        headers: baseHeaders,
      },
      // Cache static assets
      {
        source: '/_next/static/:path*',
        headers: [
          {
            key: 'Cache-Control',
            value: 'public, max-age=31536000, immutable',
          },
        ],
      },
      // Cache images
      {
        source: '/images/:path*',
        headers: [
          {
            key: 'Cache-Control',
            value: 'public, max-age=2592000, must-revalidate',
          },
        ],
      },
      // Service Worker
      {
        source: '/service-worker.js',
        headers: [
          {
            key: 'Cache-Control',
            value: 'public, max-age=0, must-revalidate',
          },
          {
            key: 'Service-Worker-Allowed',
            value: '/',
          },
        ],
      },
      // PWA Manifest
      {
        source: '/manifest.json',
        headers: [
          {
            key: 'Cache-Control',
            value: 'public, max-age=86400, must-revalidate',
          },
        ],
      },
    ];
  },
};

module.exports = nextConfig;<|MERGE_RESOLUTION|>--- conflicted
+++ resolved
@@ -14,10 +14,6 @@
     }
     // Skip TypeScript file require in config - validation happens at runtime in instrumentation.ts
   } catch (error) {
-<<<<<<< HEAD
-    // Silently continue - validation will happen at runtime
-    console.warn('⚠️  Environment validation will run at runtime');
-=======
     // The error details should already be logged by lib/env.ts
     // But log the error object as well to ensure it's visible
     if (error instanceof Error && error.message) {
@@ -26,19 +22,15 @@
     console.error('\n❌ Build failed: Environment validation error');
     console.error('   Fix the errors above and try again.\n');
     process.exit(1);
->>>>>>> 61cb335e
   }
 }
 
 const nextConfig = {
   poweredByHeader: false,
-<<<<<<< HEAD
-=======
   // ESLint enabled during builds for code quality enforcement
   eslint: {
     ignoreDuringBuilds: false,
   },
->>>>>>> 61cb335e
   typescript: {
     ignoreBuildErrors: false,
   },
