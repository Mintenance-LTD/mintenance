--- conflicted
+++ resolved
@@ -11,13 +11,8 @@
   no-hex:
     runs-on: ubuntu-latest
     steps:
-<<<<<<< HEAD
       - uses: actions/checkout@v5
-      - uses: actions/setup-node@v4
-=======
-      - uses: actions/checkout@v4
       - uses: actions/setup-node@v6
->>>>>>> 54f2869d
         with:
           node-version: '20'
       - name: Run hex color style check
